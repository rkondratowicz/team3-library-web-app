import type { Request, Response } from 'express';
import type { IBookService } from '../business/BookService.js';
import type { IMemberService } from '../business/MemberService.js';
<<<<<<< HEAD
import type { ReportsService } from '../business/ReportsService.js';
import type { Book, Member, ReportsFilters } from '../shared/types.js';
=======
import type { Book, BookCopy, Member } from '../shared/types.js';
>>>>>>> fce368b3

export class WebController {
  constructor(
    private bookService: IBookService,
    private memberService?: IMemberService,
    private reportsService?: ReportsService,
  ) {}

  // Helper method to convert book data for template rendering
  private mapBookForTemplate(book: Book) {
    return {
      ...book,
      updatedAt: book.updated_at,
      publishedYear: book.publication_year,
      category: book.genre,
    };
  }

  // GET / - Home page
  home = async (_req: Request, res: Response): Promise<void> => {
    try {
      const result = await this.bookService.getAllBooks();

      const stats = {
        totalBooks: 0,
        totalCopies: 0,
        availableCopies: 0,
        checkedOutCopies: 0,
        uniqueAuthors: 0,
        booksWithCopies: 0,
      };

      if (result.success && result.data) {
        const books = result.data;
        stats.totalBooks = books.length;
        stats.uniqueAuthors = new Set(books.map((book) => book.author)).size;

        // Get copy statistics for all books
        for (const book of books) {
          try {
            const copiesResult = await this.bookService.getBookCopies(book.id);
            if (copiesResult.success && copiesResult.data) {
              const copies = copiesResult.data;
              if (copies.length > 0) {
                stats.booksWithCopies++;
              }
              stats.totalCopies += copies.length;
              stats.availableCopies += copies.filter((copy) => copy.status === 'available').length;
              stats.checkedOutCopies += copies.filter((copy) => copy.status === 'borrowed').length;
            }
          } catch (error) {
            console.error(`Error getting copies for book ${book.id}:`, error);
          }
        }
      }

      res.render('home', {
        title: 'Home',
        ...stats,
      });
    } catch (error) {
      console.error('Error in WebController.home:', error);
      res.status(500).render('error', {
        title: 'Error',
        error: 'Failed to load home page',
        details: 'Internal server error',
      });
    }
  };

  // GET /books - Books list page
  books = async (_req: Request, res: Response): Promise<void> => {
    try {
      const result = await this.bookService.getAllBooks();

      if (result.success && result.data) {
        // Get copy information for each book
        const booksWithCopyInfo = await Promise.all(
          result.data.map(async (book) => {
            try {
              const copiesResult = await this.bookService.getAvailableCopies(book.id);
              const totalCopiesResult = await this.bookService.getBookCopies(book.id);

              const availableCopies =
                copiesResult.success && copiesResult.data ? copiesResult.data.length : 0;
              const totalCopies =
                totalCopiesResult.success && totalCopiesResult.data
                  ? totalCopiesResult.data.length
                  : 0;

              return {
                ...this.mapBookForTemplate(book),
                available: availableCopies > 0,
                availableCopies,
                totalCopies,
                checkedOutCopies: totalCopies - availableCopies,
              };
            } catch (error) {
              console.error(`Error getting copy info for book ${book.id}:`, error);
              return {
                ...this.mapBookForTemplate(book),
                available: false,
                availableCopies: 0,
                totalCopies: 0,
                checkedOutCopies: 0,
              };
            }
          }),
        );

        // Get unique categories from books
        const categories = [
          ...new Set(result.data.map((book) => book.genre).filter(Boolean)),
        ].sort();

        res.render('books', {
          title: 'Books',
          books: booksWithCopyInfo,
          categories: categories,
        });
      } else {
        res.render('books', {
          title: 'Books',
          books: [],
          error: result.error || 'Failed to fetch books',
        });
      }
    } catch (error) {
      console.error('Error in WebController.books:', error);
      res.status(500).render('error', {
        title: 'Error',
        error: 'Failed to load books',
        details: 'Internal server error',
      });
    }
  };

  // GET /books/add - Add book form
  addBookForm = (_req: Request, res: Response): void => {
    res.render('book-form', {
      title: 'Add New Book',
    });
  };

  // GET /books/:id - Book details page
  bookDetails = async (req: Request, res: Response): Promise<void> => {
    try {
      const { id } = req.params;
      const result = await this.bookService.getBookById(id);

      if (result.success && result.data) {
        const book = result.data;

        // Get copy information for this book
        try {
          const copiesResult = await this.bookService.getBookCopiesWithBorrowers(book.id);
          const availableCopiesResult = await this.bookService.getAvailableCopies(book.id);

          const totalCopies =
            copiesResult.success && copiesResult.data ? copiesResult.data.length : 0;
          const availableCopies =
            availableCopiesResult.success && availableCopiesResult.data
              ? availableCopiesResult.data.length
              : 0;
          const maintenanceCopies =
            copiesResult.success && copiesResult.data
              ? copiesResult.data.filter((copy) => copy.status === 'maintenance').length
              : 0;
          const checkedOutCopies =
            copiesResult.success && copiesResult.data
              ? copiesResult.data.filter((copy) => copy.status === 'borrowed').length
              : 0;

          const bookWithCopyInfo = {
            ...this.mapBookForTemplate(book),
            available: availableCopies > 0,
            totalCopies,
            availableCopies,
            checkedOutCopies,
            maintenanceCopies,
            copies: copiesResult.success && copiesResult.data ? copiesResult.data : [],
          };

          res.render('book-details', {
            title: book.title,
            book: bookWithCopyInfo,
          });
        } catch (copyError) {
          console.error(`Error getting copy info for book ${book.id}:`, copyError);
          // Fallback to book without copy info
          const bookWithCopyInfo = {
            ...this.mapBookForTemplate(book),
            available: false,
            totalCopies: 0,
            availableCopies: 0,
            checkedOutCopies: 0,
            maintenanceCopies: 0,
            copies: [],
          };

          res.render('book-details', {
            title: book.title,
            book: bookWithCopyInfo,
          });
        }
      } else {
        res.status(404).render('error', {
          title: 'Book Not Found',
          error: 'Book not found',
          details: 'The requested book could not be found.',
        });
      }
    } catch (error) {
      console.error('Error in WebController.bookDetails:', error);
      res.status(500).render('error', {
        title: 'Error',
        error: 'Failed to load book details',
        details: 'Internal server error',
      });
    }
  };

  // GET /books/:id/edit - Edit book form
  editBookForm = async (req: Request, res: Response): Promise<void> => {
    try {
      const { id } = req.params;
      const result = await this.bookService.getBookById(id);

      if (result.success && result.data) {
        res.render('book-form', {
          title: `Edit ${result.data.title}`,
          book: result.data,
        });
      } else {
        res.status(404).render('error', {
          title: 'Book Not Found',
          error: 'Book not found',
          details: 'The requested book could not be found.',
        });
      }
    } catch (error) {
      console.error('Error in WebController.editBookForm:', error);
      res.status(500).render('error', {
        title: 'Error',
        error: 'Failed to load book for editing',
        details: 'Internal server error',
      });
    }
  };

  // GET /books/:id/add-copy - Add copy form
  addCopyForm = async (req: Request, res: Response): Promise<void> => {
    try {
      const { id } = req.params;
      const bookResult = await this.bookService.getBookById(id);

      if (bookResult.success && bookResult.data) {
        const book = bookResult.data;

        // Get existing copies to determine next copy number
        const copiesResult = await this.bookService.getBookCopies(id);
        let nextCopyNumber = 1;

        if (copiesResult.success && copiesResult.data) {
          const copies = copiesResult.data;
          nextCopyNumber = copies.length + 1;

          // Calculate copy statistics
          const totalCopies = copies.length;
          const availableCopies = copies.filter((copy) => copy.status === 'available').length;
          const checkedOutCopies = copies.filter((copy) => copy.status === 'borrowed').length;

          const bookWithCopyInfo = {
            ...this.mapBookForTemplate(book),
            totalCopies,
            availableCopies,
            checkedOutCopies,
          };

          res.render('add-copy-form', {
            title: `Add Copy - ${book.title}`,
            book: bookWithCopyInfo,
            nextCopyNumber,
          });
        } else {
          // No copies exist yet
          const bookWithCopyInfo = {
            ...this.mapBookForTemplate(book),
            totalCopies: 0,
            availableCopies: 0,
            checkedOutCopies: 0,
          };

          res.render('add-copy-form', {
            title: `Add Copy - ${book.title}`,
            book: bookWithCopyInfo,
            nextCopyNumber,
          });
        }
      } else {
        res.status(404).render('error', {
          title: 'Book Not Found',
          error: 'Book not found',
          details: 'The requested book could not be found.',
        });
      }
    } catch (error) {
      console.error('Error in WebController.addCopyForm:', error);
      res.status(500).render('error', {
        title: 'Error',
        error: 'Failed to load add copy form',
        details: 'Internal server error',
      });
    }
  };

  // POST /books/:id/add-copy - Handle add copy form submission
  addCopyFormSubmit = async (req: Request, res: Response): Promise<void> => {
    try {
      const { id } = req.params;
      const { copyId, quantity = '1', condition = 'excellent' } = req.body;
      const numCopies = parseInt(quantity, 10);

      // Validate quantity
      if (Number.isNaN(numCopies) || numCopies < 1 || numCopies > 10) {
        res.status(400).render('error', {
          title: 'Invalid Input',
          error: 'Invalid quantity',
          details: 'Please select a valid number of copies (1-10).',
        });
        return;
      }

      // For single copy, require copyId
      if (numCopies === 1 && !copyId?.trim()) {
        res.status(400).render('error', {
          title: 'Invalid Input',
          error: 'Copy ID is required',
          details: 'Please provide a valid copy ID.',
        });
        return;
      }

      const addedCopies: BookCopy[] = [];
      const failedCopies: string[] = [];

      // Add multiple copies
      for (let i = 0; i < numCopies; i++) {
        const copyData = {
          book_id: id,
          id: numCopies === 1 ? copyId.trim() : undefined, // Let service generate ID for multiple copies
          condition: condition as 'excellent' | 'good' | 'fair' | 'poor',
        };

        const result = await this.bookService.addBookCopy(id, copyData);

        if (result.success && result.data) {
          addedCopies.push(result.data);
        } else {
          failedCopies.push(result.error || 'Unknown error');
        }
      }

      // Determine success message
      if (addedCopies.length === numCopies) {
        // All copies added successfully
        const successMessage =
          numCopies === 1 ? 'copy-added' : `copies-added&count=${addedCopies.length}`;
        res.redirect(`/books/${id}?success=${successMessage}`);
      } else if (addedCopies.length > 0) {
        // Some copies added, some failed
        res.redirect(
          `/books/${id}?success=partial-success&added=${addedCopies.length}&failed=${failedCopies.length}`,
        );
      } else {
        // All copies failed
        res.status(400).render('error', {
          title: 'Failed to Add Copies',
          error: 'No copies could be added',
          details: failedCopies.join('; '),
        });
      }
    } catch (error) {
      console.error('Error in WebController.addCopyFormSubmit:', error);
      res.status(500).render('error', {
        title: 'Error',
        error: 'Failed to add book copy',
        details: 'Internal server error',
      });
    }
  };

  // GET /members - Members list page with search
  members = async (req: Request, res: Response): Promise<void> => {
    if (!this.memberService) {
      res.status(500).render('error', {
        title: 'Error',
        error: 'Member service not available',
        details: 'Member functionality is not configured',
      });
      return;
    }

    try {
      const searchTerm = req.query.search as string;
      let result: { success: boolean; data?: Member[]; error?: string };

      if (searchTerm?.trim()) {
        result = await this.memberService.searchMembers(searchTerm);
      } else {
        result = await this.memberService.getAllMembers();
      }

      if (result.success && result.data) {
        res.render('members', {
          title: searchTerm ? `Members - Search: "${searchTerm}"` : 'Members',
          members: result.data,
          searchTerm: searchTerm || '',
          resultCount: result.data.length,
          isSearchResult: !!searchTerm,
        });
      } else {
        res.status(500).render('error', {
          title: 'Error',
          error: 'Failed to load members',
          details: result.error || 'Unknown error',
        });
      }
    } catch (error) {
      console.error('Error in WebController.members:', error);
      res.status(500).render('error', {
        title: 'Error',
        error: 'Failed to load members page',
        details: 'Internal server error',
      });
    }
  };

  // GET /members/add - Add member form
  addMemberForm = async (_req: Request, res: Response): Promise<void> => {
    try {
      res.render('member-form', {
        title: 'Add New Member',
        isEdit: false,
      });
    } catch (error) {
      console.error('Error in WebController.addMemberForm:', error);
      res.status(500).render('error', {
        title: 'Error',
        error: 'Failed to load add member form',
        details: 'Internal server error',
      });
    }
  };

  // GET /members/:id - Member details page
  memberDetails = async (req: Request, res: Response): Promise<void> => {
    if (!this.memberService) {
      res.status(500).render('error', {
        title: 'Error',
        error: 'Member service not available',
        details: 'Member functionality is not configured',
      });
      return;
    }

    try {
      const { id } = req.params;
      const result = await this.memberService.getMemberWithBorrowings(id);

      if (result.success && result.data) {
        res.render('member-details', {
          title: `Member - ${result.data.memberName}`,
          member: result.data,
        });
      } else {
        res.status(result.statusCode || 404).render('error', {
          title: 'Member Not Found',
          error: 'Member not found',
          details: result.error || 'The requested member does not exist',
        });
      }
    } catch (error) {
      console.error('Error in WebController.memberDetails:', error);
      res.status(500).render('error', {
        title: 'Error',
        error: 'Failed to load member details',
        details: 'Internal server error',
      });
    }
  };

  // GET /members/:id/edit - Edit member form
  editMemberForm = async (req: Request, res: Response): Promise<void> => {
    if (!this.memberService) {
      res.status(500).render('error', {
        title: 'Error',
        error: 'Member service not available',
        details: 'Member functionality is not configured',
      });
      return;
    }

    try {
      const { id } = req.params;
      const result = await this.memberService.getMemberById(id);

      if (result.success && result.data) {
        res.render('member-form', {
          title: `Edit Member - ${result.data.memberName}`,
          member: result.data,
          isEdit: true,
        });
      } else {
        res.status(404).render('error', {
          title: 'Member Not Found',
          error: 'Member not found',
          details: result.error || 'The requested member does not exist',
        });
      }
    } catch (error) {
      console.error('Error in WebController.editMemberForm:', error);
      res.status(500).render('error', {
        title: 'Error',
        error: 'Failed to load member for editing',
        details: 'Internal server error',
      });
    }
  };

  // GET /books/:id/checkout - Member selection page for checkout
  memberSelectionForCheckout = async (req: Request, res: Response): Promise<void> => {
    if (!this.memberService) {
      res.status(500).render('error', {
        title: 'Error',
        error: 'Member service not available',
        details: 'Member functionality is not configured',
      });
      return;
    }

    try {
      const { id: bookId } = req.params;
      const { search: searchTerm } = req.query;

      // Get book information first
      const bookResult = await this.bookService.getBookById(bookId);
      if (!bookResult.success || !bookResult.data) {
        res.status(404).render('error', {
          title: 'Book Not Found',
          error: 'Book not found',
          details: 'The requested book could not be found.',
        });
        return;
      }

      const book = bookResult.data;

      // Get copy information for this book
      const copiesResult = await this.bookService.getBookCopies(book.id);
      const availableCopiesResult = await this.bookService.getAvailableCopies(book.id);

      const totalCopies = copiesResult.success && copiesResult.data ? copiesResult.data.length : 0;
      const availableCopies =
        availableCopiesResult.success && availableCopiesResult.data
          ? availableCopiesResult.data.length
          : 0;

      // Check if book is available for checkout
      if (availableCopies === 0) {
        res.status(400).render('error', {
          title: 'Book Not Available',
          error: 'Book not available for checkout',
          details: 'All copies of this book are currently checked out or under maintenance.',
        });
        return;
      }

      const bookWithCopyInfo = {
        ...this.mapBookForTemplate(book),
        available: availableCopies > 0,
        totalCopies,
        availableCopies,
      };

      // Get members (active only for checkout)
      let memberResult: { success: boolean; data?: Member[]; error?: string };
      if (searchTerm && typeof searchTerm === 'string') {
        memberResult = await this.memberService.searchMembers(searchTerm);
      } else {
        memberResult = await this.memberService.getAllMembers();
      }

      if (memberResult.success && memberResult.data) {
        // Filter to show only active members for checkout
        const activeMembers = memberResult.data.filter((member) => member.status === 'active');

        // Add debugging info
        console.log(`Checkout page: Book ${book.id} has ${availableCopies} available copies`);
        console.log(
          `Found ${memberResult.data.length} total members, ${activeMembers.length} active members`,
        );

        res.render('member-selection', {
          title: `Checkout - ${book.title}`,
          book: bookWithCopyInfo,
          members: activeMembers,
          searchTerm: searchTerm || '',
          isSearchResult: !!searchTerm,
          resultCount: activeMembers.length,
        });
      } else {
        console.error('Failed to load members for checkout:', memberResult.error);
        res.status(500).render('error', {
          title: 'Error',
          error: 'Failed to load members',
          details: memberResult.error || 'Internal server error',
        });
      }
    } catch (error) {
      console.error('Error in WebController.memberSelectionForCheckout:', error);
      res.status(500).render('error', {
        title: 'Error',
        error: 'Failed to load checkout page',
        details: 'Internal server error',
      });
    }
  };

  // GET /reports - Reports page
  reports = async (req: Request, res: Response): Promise<void> => {
    try {
      if (!this.reportsService) {
        return res.status(500).render('error', {
          title: 'Error',
          error: 'Reports service not available',
          details: 'Reports functionality is not configured',
        });
      }

      const filters: ReportsFilters = {
        period: (req.query.period as ReportsFilters['period']) || 'all-time',
        limit: req.query.limit ? Number(req.query.limit) : 20,
        genre: req.query.genre as string,
        min_borrows: req.query.min_borrows ? Number(req.query.min_borrows) : 1,
      };

      const result = await this.reportsService.getPopularBooksWithStats(filters);

      if (!result.success || !result.data) {
        return res.render('reports', {
          title: 'Library Reports',
          books: [],
          total: 0,
          period: filters.period,
          generated_at: new Date().toISOString(),
          filters,
          error: result.error || 'Failed to generate reports',
        });
      }

      res.render('reports', {
        title: 'Library Reports',
        books: result.data.books,
        total: result.data.total,
        period: result.data.period,
        generated_at: result.data.generated_at,
        statistics: result.data.statistics,
        filters,
      });
    } catch (error) {
      console.error('Error in WebController.reports:', error);
      res.status(500).render('error', {
        title: 'Error',
        error: 'Failed to load reports page',
        details: 'Internal server error',
      });
    }
  };
}<|MERGE_RESOLUTION|>--- conflicted
+++ resolved
@@ -1,12 +1,8 @@
 import type { Request, Response } from 'express';
 import type { IBookService } from '../business/BookService.js';
 import type { IMemberService } from '../business/MemberService.js';
-<<<<<<< HEAD
 import type { ReportsService } from '../business/ReportsService.js';
-import type { Book, Member, ReportsFilters } from '../shared/types.js';
-=======
-import type { Book, BookCopy, Member } from '../shared/types.js';
->>>>>>> fce368b3
+import type { Book, BookCopy, Member, ReportsFilters } from '../shared/types.js';
 
 export class WebController {
   constructor(

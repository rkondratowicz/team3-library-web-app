import type { Request, Response } from 'express';
import type { IBookService } from '../business/BookService.js';
import type { IMemberService } from '../business/MemberService.js';
<<<<<<< HEAD
import type { Book, BookCopy, Member } from '../shared/types.js';
=======
import type { ReportsService } from '../business/ReportsService.js';
import type { Book, Member, ReportsFilters } from '../shared/types.js';
>>>>>>> cc7638db

export class WebController {
  constructor(
    private bookService: IBookService,
    private memberService?: IMemberService,
    private reportsService?: ReportsService,
  ) {}

  // Helper method to convert book data for template rendering
  private mapBookForTemplate(book: Book) {
    return {
      ...book,
      updatedAt: book.updated_at,
      publishedYear: book.publication_year,
      category: book.genre,
    };
  }

  // GET / - Home page
  home = async (_req: Request, res: Response): Promise<void> => {
    try {
      const result = await this.bookService.getAllBooks();

      const stats = {
        totalBooks: 0,
        totalCopies: 0,
        availableCopies: 0,
        checkedOutCopies: 0,
        uniqueAuthors: 0,
        booksWithCopies: 0,
      };

      if (result.success && result.data) {
        const books = result.data;
        stats.totalBooks = books.length;
        stats.uniqueAuthors = new Set(books.map((book) => book.author)).size;

        // Get copy statistics for all books
        for (const book of books) {
          try {
            const copiesResult = await this.bookService.getBookCopies(book.id);
            if (copiesResult.success && copiesResult.data) {
              const copies = copiesResult.data;
              if (copies.length > 0) {
                stats.booksWithCopies++;
              }
              stats.totalCopies += copies.length;
              stats.availableCopies += copies.filter((copy) => copy.status === 'available').length;
              stats.checkedOutCopies += copies.filter((copy) => copy.status === 'borrowed').length;
            }
          } catch (error) {
            console.error(`Error getting copies for book ${book.id}:`, error);
          }
        }
      }

      res.render('home', {
        title: 'Home',
        ...stats,
      });
    } catch (error) {
      console.error('Error in WebController.home:', error);
      res.status(500).render('error', {
        title: 'Error',
        error: 'Failed to load home page',
        details: 'Internal server error',
      });
    }
  };

  // GET /books - Books list page
  books = async (_req: Request, res: Response): Promise<void> => {
    try {
      const result = await this.bookService.getAllBooks();

      if (result.success && result.data) {
        // Get copy information for each book
        const booksWithCopyInfo = await Promise.all(
          result.data.map(async (book) => {
            try {
              const copiesResult = await this.bookService.getAvailableCopies(book.id);
              const totalCopiesResult = await this.bookService.getBookCopies(book.id);

              const availableCopies =
                copiesResult.success && copiesResult.data ? copiesResult.data.length : 0;
              const totalCopies =
                totalCopiesResult.success && totalCopiesResult.data
                  ? totalCopiesResult.data.length
                  : 0;

              return {
                ...this.mapBookForTemplate(book),
                available: availableCopies > 0,
                availableCopies,
                totalCopies,
                checkedOutCopies: totalCopies - availableCopies,
              };
            } catch (error) {
              console.error(`Error getting copy info for book ${book.id}:`, error);
              return {
                ...this.mapBookForTemplate(book),
                available: false,
                availableCopies: 0,
                totalCopies: 0,
                checkedOutCopies: 0,
              };
            }
          }),
        );

        // Get unique categories from books
        const categories = [
          ...new Set(result.data.map((book) => book.genre).filter(Boolean)),
        ].sort();

        res.render('books', {
          title: 'Books',
          books: booksWithCopyInfo,
          categories: categories,
        });
      } else {
        res.render('books', {
          title: 'Books',
          books: [],
          error: result.error || 'Failed to fetch books',
        });
      }
    } catch (error) {
      console.error('Error in WebController.books:', error);
      res.status(500).render('error', {
        title: 'Error',
        error: 'Failed to load books',
        details: 'Internal server error',
      });
    }
  };

  // GET /books/add - Add book form
  addBookForm = (_req: Request, res: Response): void => {
    res.render('book-form', {
      title: 'Add New Book',
    });
  };

  // GET /books/:id - Book details page
  bookDetails = async (req: Request, res: Response): Promise<void> => {
    try {
      const { id } = req.params;
      const result = await this.bookService.getBookById(id);

      if (result.success && result.data) {
        const book = result.data;

        // Get copy information for this book
        try {
          const copiesResult = await this.bookService.getBookCopiesWithBorrowers(book.id);
          const availableCopiesResult = await this.bookService.getAvailableCopies(book.id);

          const totalCopies =
            copiesResult.success && copiesResult.data ? copiesResult.data.length : 0;
          const availableCopies =
            availableCopiesResult.success && availableCopiesResult.data
              ? availableCopiesResult.data.length
              : 0;
          const maintenanceCopies =
            copiesResult.success && copiesResult.data
              ? copiesResult.data.filter((copy) => copy.status === 'maintenance').length
              : 0;
          const checkedOutCopies =
            copiesResult.success && copiesResult.data
              ? copiesResult.data.filter((copy) => copy.status === 'borrowed').length
              : 0;

          const bookWithCopyInfo = {
            ...this.mapBookForTemplate(book),
            available: availableCopies > 0,
            totalCopies,
            availableCopies,
            checkedOutCopies,
            maintenanceCopies,
            copies: copiesResult.success && copiesResult.data ? copiesResult.data : [],
          };

          res.render('book-details', {
            title: book.title,
            book: bookWithCopyInfo,
          });
        } catch (copyError) {
          console.error(`Error getting copy info for book ${book.id}:`, copyError);
          // Fallback to book without copy info
          const bookWithCopyInfo = {
            ...this.mapBookForTemplate(book),
            available: false,
            totalCopies: 0,
            availableCopies: 0,
            checkedOutCopies: 0,
            maintenanceCopies: 0,
            copies: [],
          };

          res.render('book-details', {
            title: book.title,
            book: bookWithCopyInfo,
          });
        }
      } else {
        res.status(404).render('error', {
          title: 'Book Not Found',
          error: 'Book not found',
          details: 'The requested book could not be found.',
        });
      }
    } catch (error) {
      console.error('Error in WebController.bookDetails:', error);
      res.status(500).render('error', {
        title: 'Error',
        error: 'Failed to load book details',
        details: 'Internal server error',
      });
    }
  };

  // GET /books/:id/edit - Edit book form
  editBookForm = async (req: Request, res: Response): Promise<void> => {
    try {
      const { id } = req.params;
      const result = await this.bookService.getBookById(id);

      if (result.success && result.data) {
        res.render('book-form', {
          title: `Edit ${result.data.title}`,
          book: result.data,
        });
      } else {
        res.status(404).render('error', {
          title: 'Book Not Found',
          error: 'Book not found',
          details: 'The requested book could not be found.',
        });
      }
    } catch (error) {
      console.error('Error in WebController.editBookForm:', error);
      res.status(500).render('error', {
        title: 'Error',
        error: 'Failed to load book for editing',
        details: 'Internal server error',
      });
    }
  };

  // GET /books/:id/add-copy - Add copy form
  addCopyForm = async (req: Request, res: Response): Promise<void> => {
    try {
      const { id } = req.params;
      const bookResult = await this.bookService.getBookById(id);

      if (bookResult.success && bookResult.data) {
        const book = bookResult.data;

        // Get existing copies to determine next copy number
        const copiesResult = await this.bookService.getBookCopies(id);
        let nextCopyNumber = 1;

        if (copiesResult.success && copiesResult.data) {
          const copies = copiesResult.data;
          nextCopyNumber = copies.length + 1;

          // Calculate copy statistics
          const totalCopies = copies.length;
          const availableCopies = copies.filter((copy) => copy.status === 'available').length;
          const checkedOutCopies = copies.filter((copy) => copy.status === 'borrowed').length;

          const bookWithCopyInfo = {
            ...this.mapBookForTemplate(book),
            totalCopies,
            availableCopies,
            checkedOutCopies,
          };

          res.render('add-copy-form', {
            title: `Add Copy - ${book.title}`,
            book: bookWithCopyInfo,
            nextCopyNumber,
          });
        } else {
          // No copies exist yet
          const bookWithCopyInfo = {
            ...this.mapBookForTemplate(book),
            totalCopies: 0,
            availableCopies: 0,
            checkedOutCopies: 0,
          };

          res.render('add-copy-form', {
            title: `Add Copy - ${book.title}`,
            book: bookWithCopyInfo,
            nextCopyNumber,
          });
        }
      } else {
        res.status(404).render('error', {
          title: 'Book Not Found',
          error: 'Book not found',
          details: 'The requested book could not be found.',
        });
      }
    } catch (error) {
      console.error('Error in WebController.addCopyForm:', error);
      res.status(500).render('error', {
        title: 'Error',
        error: 'Failed to load add copy form',
        details: 'Internal server error',
      });
    }
  };

  // POST /books/:id/add-copy - Handle add copy form submission
  addCopyFormSubmit = async (req: Request, res: Response): Promise<void> => {
    try {
      const { id } = req.params;
      const { copyId, quantity = '1', condition = 'excellent' } = req.body;
      const numCopies = parseInt(quantity, 10);

      // Validate quantity
      if (Number.isNaN(numCopies) || numCopies < 1 || numCopies > 10) {
        res.status(400).render('error', {
          title: 'Invalid Input',
          error: 'Invalid quantity',
          details: 'Please select a valid number of copies (1-10).',
        });
        return;
      }

      // For single copy, require copyId
      if (numCopies === 1 && !copyId?.trim()) {
        res.status(400).render('error', {
          title: 'Invalid Input',
          error: 'Copy ID is required',
          details: 'Please provide a valid copy ID.',
        });
        return;
      }

      const addedCopies: BookCopy[] = [];
      const failedCopies: string[] = [];

      // Add multiple copies
      for (let i = 0; i < numCopies; i++) {
        const copyData = {
          book_id: id,
          id: numCopies === 1 ? copyId.trim() : undefined, // Let service generate ID for multiple copies
          condition: condition as 'excellent' | 'good' | 'fair' | 'poor',
        };

        const result = await this.bookService.addBookCopy(id, copyData);

        if (result.success && result.data) {
          addedCopies.push(result.data);
        } else {
          failedCopies.push(result.error || 'Unknown error');
        }
      }

      // Determine success message
      if (addedCopies.length === numCopies) {
        // All copies added successfully
        const successMessage =
          numCopies === 1 ? 'copy-added' : `copies-added&count=${addedCopies.length}`;
        res.redirect(`/books/${id}?success=${successMessage}`);
      } else if (addedCopies.length > 0) {
        // Some copies added, some failed
        res.redirect(
          `/books/${id}?success=partial-success&added=${addedCopies.length}&failed=${failedCopies.length}`,
        );
      } else {
        // All copies failed
        res.status(400).render('error', {
          title: 'Failed to Add Copies',
          error: 'No copies could be added',
          details: failedCopies.join('; '),
        });
      }
    } catch (error) {
      console.error('Error in WebController.addCopyFormSubmit:', error);
      res.status(500).render('error', {
        title: 'Error',
        error: 'Failed to add book copy',
        details: 'Internal server error',
      });
    }
  };

  // GET /members - Members list page with search
  members = async (req: Request, res: Response): Promise<void> => {
    if (!this.memberService) {
      res.status(500).render('error', {
        title: 'Error',
        error: 'Member service not available',
        details: 'Member functionality is not configured',
      });
      return;
    }

    try {
      const searchTerm = req.query.search as string;
      let result: { success: boolean; data?: Member[]; error?: string };

      if (searchTerm?.trim()) {
        result = await this.memberService.searchMembers(searchTerm);
      } else {
        result = await this.memberService.getAllMembers();
      }

      if (result.success && result.data) {
        res.render('members', {
          title: searchTerm ? `Members - Search: "${searchTerm}"` : 'Members',
          members: result.data,
          searchTerm: searchTerm || '',
          resultCount: result.data.length,
          isSearchResult: !!searchTerm,
        });
      } else {
        res.status(500).render('error', {
          title: 'Error',
          error: 'Failed to load members',
          details: result.error || 'Unknown error',
        });
      }
    } catch (error) {
      console.error('Error in WebController.members:', error);
      res.status(500).render('error', {
        title: 'Error',
        error: 'Failed to load members page',
        details: 'Internal server error',
      });
    }
  };

  // GET /members/add - Add member form
  addMemberForm = async (_req: Request, res: Response): Promise<void> => {
    try {
      res.render('member-form', {
        title: 'Add New Member',
        isEdit: false,
      });
    } catch (error) {
      console.error('Error in WebController.addMemberForm:', error);
      res.status(500).render('error', {
        title: 'Error',
        error: 'Failed to load add member form',
        details: 'Internal server error',
      });
    }
  };

  // GET /members/:id - Member details page
  memberDetails = async (req: Request, res: Response): Promise<void> => {
    if (!this.memberService) {
      res.status(500).render('error', {
        title: 'Error',
        error: 'Member service not available',
        details: 'Member functionality is not configured',
      });
      return;
    }

    try {
      const { id } = req.params;
      const result = await this.memberService.getMemberWithBorrowings(id);

      if (result.success && result.data) {
        res.render('member-details', {
          title: `Member - ${result.data.memberName}`,
          member: result.data,
        });
      } else {
        res.status(result.statusCode || 404).render('error', {
          title: 'Member Not Found',
          error: 'Member not found',
          details: result.error || 'The requested member does not exist',
        });
      }
    } catch (error) {
      console.error('Error in WebController.memberDetails:', error);
      res.status(500).render('error', {
        title: 'Error',
        error: 'Failed to load member details',
        details: 'Internal server error',
      });
    }
  };

  // GET /members/:id/edit - Edit member form
  editMemberForm = async (req: Request, res: Response): Promise<void> => {
    if (!this.memberService) {
      res.status(500).render('error', {
        title: 'Error',
        error: 'Member service not available',
        details: 'Member functionality is not configured',
      });
      return;
    }

    try {
      const { id } = req.params;
      const result = await this.memberService.getMemberById(id);

      if (result.success && result.data) {
        res.render('member-form', {
          title: `Edit Member - ${result.data.memberName}`,
          member: result.data,
          isEdit: true,
        });
      } else {
        res.status(404).render('error', {
          title: 'Member Not Found',
          error: 'Member not found',
          details: result.error || 'The requested member does not exist',
        });
      }
    } catch (error) {
      console.error('Error in WebController.editMemberForm:', error);
      res.status(500).render('error', {
        title: 'Error',
        error: 'Failed to load member for editing',
        details: 'Internal server error',
      });
    }
  };

  // GET /books/:id/checkout - Member selection page for checkout
  memberSelectionForCheckout = async (req: Request, res: Response): Promise<void> => {
    if (!this.memberService) {
      res.status(500).render('error', {
        title: 'Error',
        error: 'Member service not available',
        details: 'Member functionality is not configured',
      });
      return;
    }

    try {
      const { id: bookId } = req.params;
      const { search: searchTerm } = req.query;

      // Get book information first
      const bookResult = await this.bookService.getBookById(bookId);
      if (!bookResult.success || !bookResult.data) {
        res.status(404).render('error', {
          title: 'Book Not Found',
          error: 'Book not found',
          details: 'The requested book could not be found.',
        });
        return;
      }

      const book = bookResult.data;

      // Get copy information for this book
      const copiesResult = await this.bookService.getBookCopies(book.id);
      const availableCopiesResult = await this.bookService.getAvailableCopies(book.id);

      const totalCopies = copiesResult.success && copiesResult.data ? copiesResult.data.length : 0;
      const availableCopies =
        availableCopiesResult.success && availableCopiesResult.data
          ? availableCopiesResult.data.length
          : 0;

      // Check if book is available for checkout
      if (availableCopies === 0) {
        res.status(400).render('error', {
          title: 'Book Not Available',
          error: 'Book not available for checkout',
          details: 'All copies of this book are currently checked out or under maintenance.',
        });
        return;
      }

      const bookWithCopyInfo = {
        ...this.mapBookForTemplate(book),
        available: availableCopies > 0,
        totalCopies,
        availableCopies,
      };

      // Get members (active only for checkout)
      let memberResult: { success: boolean; data?: Member[]; error?: string };
      if (searchTerm && typeof searchTerm === 'string') {
        memberResult = await this.memberService.searchMembers(searchTerm);
      } else {
        memberResult = await this.memberService.getAllMembers();
      }

      if (memberResult.success && memberResult.data) {
        // Filter to show only active members for checkout
        const activeMembers = memberResult.data.filter((member) => member.status === 'active');

        // Add debugging info
        console.log(`Checkout page: Book ${book.id} has ${availableCopies} available copies`);
        console.log(
          `Found ${memberResult.data.length} total members, ${activeMembers.length} active members`,
        );

        res.render('member-selection', {
          title: `Checkout - ${book.title}`,
          book: bookWithCopyInfo,
          members: activeMembers,
          searchTerm: searchTerm || '',
          isSearchResult: !!searchTerm,
          resultCount: activeMembers.length,
        });
      } else {
        console.error('Failed to load members for checkout:', memberResult.error);
        res.status(500).render('error', {
          title: 'Error',
          error: 'Failed to load members',
          details: memberResult.error || 'Internal server error',
        });
      }
    } catch (error) {
      console.error('Error in WebController.memberSelectionForCheckout:', error);
      res.status(500).render('error', {
        title: 'Error',
        error: 'Failed to load checkout page',
        details: 'Internal server error',
      });
    }
  };

  // GET /reports - Reports page
  reports = async (req: Request, res: Response): Promise<void> => {
    try {
      if (!this.reportsService) {
        return res.status(500).render('error', {
          title: 'Error',
          error: 'Reports service not available',
          details: 'Reports functionality is not configured',
        });
      }

      const filters: ReportsFilters = {
        period: (req.query.period as ReportsFilters['period']) || 'all-time',
        limit: req.query.limit ? Number(req.query.limit) : 20,
        genre: req.query.genre as string,
        min_borrows: req.query.min_borrows ? Number(req.query.min_borrows) : 1,
      };

      const result = await this.reportsService.getPopularBooksWithStats(filters);

      if (!result.success || !result.data) {
        return res.render('reports', {
          title: 'Library Reports',
          books: [],
          total: 0,
          period: filters.period,
          generated_at: new Date().toISOString(),
          filters,
          error: result.error || 'Failed to generate reports',
        });
      }

      res.render('reports', {
        title: 'Library Reports',
        books: result.data.books,
        total: result.data.total,
        period: result.data.period,
        generated_at: result.data.generated_at,
        statistics: result.data.statistics,
        filters,
      });
    } catch (error) {
      console.error('Error in WebController.reports:', error);
      res.status(500).render('error', {
        title: 'Error',
        error: 'Failed to load reports page',
        details: 'Internal server error',
      });
    }
  };
}<|MERGE_RESOLUTION|>--- conflicted
+++ resolved
@@ -1,12 +1,9 @@
 import type { Request, Response } from 'express';
 import type { IBookService } from '../business/BookService.js';
 import type { IMemberService } from '../business/MemberService.js';
-<<<<<<< HEAD
 import type { Book, BookCopy, Member } from '../shared/types.js';
-=======
 import type { ReportsService } from '../business/ReportsService.js';
 import type { Book, Member, ReportsFilters } from '../shared/types.js';
->>>>>>> cc7638db
 
 export class WebController {
   constructor(

import express from 'express';
import type { BookController } from './BookController.js';
import type { MemberController } from './MemberController.js';

export function createBookRoutes(bookController: BookController): express.Router {
  const router = express.Router();

  // Search and filter routes (must come before /:id routes)
  router.get('/search', bookController.searchBooks);
  router.get('/with-copies', bookController.getAllBooksWithCopies);
  router.get('/inventory', bookController.getBookInventory);
  router.get('/by-isbn/:isbn', bookController.getBookByISBN);
  router.get('/by-genre/:genre', bookController.getBooksByGenre);
  router.get('/by-author/:author', bookController.getBooksByAuthor);

  // Basic book routes
  router.get('/', bookController.getAllBooks);
  router.post('/', bookController.createBook);

  // Book with copies routes
  router.get('/:id/with-copies', bookController.getBookWithCopies);
  router.get('/:id/availability', bookController.getBookAvailability);

  // Copy management routes
  router.get('/:id/copies', bookController.getBookCopies);
  router.post('/:id/copies', bookController.addBookCopy);
  router.get('/:id/copies/available', bookController.getAvailableCopies);

  // Individual book routes
  router.get('/:id', bookController.getBookById);
  router.put('/:id', bookController.updateBook);
  router.delete('/:id', bookController.deleteBook);

  return router;
}

<<<<<<< HEAD
export function createMemberRoutes(memberController: MemberController): express.Router {
  const router = express.Router();

  // JSON API Routes
  // GET /members - Get all members
  router.get('/', memberController.getAllMembers);

  // GET /members/search - Search members
  router.get('/search', memberController.searchMembers);

  // GET /members/:id - Get member by ID
  router.get('/:id', memberController.getMemberById);

  // POST /members - Create new member (JSON API)
  router.post('/', memberController.createMember);

  // PUT /members/:id - Update member (JSON API)
  router.put('/:id', memberController.updateMember);

  // DELETE /members/:id - Delete member (JSON API)
  router.delete('/:id', memberController.deleteMember);

  return router;
}

export function createMemberFormRoutes(memberController: MemberController): express.Router {
  const router = express.Router();

  // Form handling routes (for web application forms)
  // POST /form/members - Create new member from form
  router.post('/', memberController.createMemberFromForm);

  // PUT /form/members/:id - Update member from form
  router.put('/:id', memberController.updateMemberFromForm);

  // DELETE /form/members/:id - Delete member from form
  router.delete('/:id', memberController.deleteMemberFromForm);
=======
export function createCopyRoutes(bookController: BookController): express.Router {
  const router = express.Router();

  // Copy-specific routes
  router.put('/:id/status', bookController.updateBookCopyStatus);
  router.put('/:id/condition', bookController.updateBookCopyCondition);
  router.delete('/:id', bookController.removeBookCopy);
>>>>>>> 4d8c3566

  return router;
}<|MERGE_RESOLUTION|>--- conflicted
+++ resolved
@@ -34,7 +34,7 @@
   return router;
 }
 
-<<<<<<< HEAD
+
 export function createMemberRoutes(memberController: MemberController): express.Router {
   const router = express.Router();
 
@@ -72,15 +72,7 @@
 
   // DELETE /form/members/:id - Delete member from form
   router.delete('/:id', memberController.deleteMemberFromForm);
-=======
-export function createCopyRoutes(bookController: BookController): express.Router {
-  const router = express.Router();
 
-  // Copy-specific routes
-  router.put('/:id/status', bookController.updateBookCopyStatus);
-  router.put('/:id/condition', bookController.updateBookCopyCondition);
-  router.delete('/:id', bookController.removeBookCopy);
->>>>>>> 4d8c3566
 
   return router;
 }
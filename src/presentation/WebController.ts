--- conflicted
+++ resolved
@@ -1,11 +1,9 @@
 import type { Request, Response } from 'express';
 import type { IBookService } from '../business/BookService.js';
-<<<<<<< HEAD
+
 import type { IMemberService } from '../business/MemberService.js';
 import type { Member } from '../shared/types.js';
-=======
-import type { Book } from '../shared/types.js';
->>>>>>> 4d8c3566
+
 
 export class WebController {
   constructor(private bookService: IBookService, private memberService?: IMemberService) {}
